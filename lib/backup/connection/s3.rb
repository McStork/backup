--- conflicted
+++ resolved
@@ -27,36 +27,11 @@
       end
       
       # Establishes a connection with Amazon S3 using the credentials provided by the user
-<<<<<<< HEAD
-      def connect
-        service
-      end
-
-      # Wrapper for the Service object
-      def service
-        ::S3::Service.new(:access_key_id => access_key_id,
-                          :secret_access_key => secret_access_key,
-                          :use_ssl => use_ssl)
-      end
-
-      # Wrapper for the Bucket object
-      def bucket
-        begin
-          # Find existing bucket:
-          bucket = service.buckets.find(s3_bucket)
-        rescue ::S3::Error::NoSuchBucket => e
-          # Apparently the bucket doesn't exist yet, so create a new one:
-          bucket = service.buckets.build(s3_bucket)
-          bucket.save
-        end
-        bucket.retrieve
-=======
       def connection
         @_connection ||= Fog::AWS::Storage.new(
           :aws_access_key_id => access_key_id,
           :aws_secret_access_key => secret_access_key
         )
->>>>>>> c54fd3f2
       end
 
       # Initializes the file transfer to Amazon S3
