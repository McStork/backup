require 'date'

Gem::Specification.new do |gem|
  
  ##
  # Gem Specifications
  gem.name        = 'backup'
<<<<<<< HEAD
  gem.version     = '2.4.0'
=======
  gem.version     = '2.3.3.1'
>>>>>>> c54fd3f2
  gem.date        = Date.today.to_s
  gem.summary     = 'Backup is a Ruby Gem that simplifies making backups for databases, files and folders.'
  gem.description = 'Backup is a Ruby Gem written for Unix and Ruby on Rails (2 and 3) environments. It can be used both with
  and without the Ruby on Rails framework! This gem offers a quick and simple solution to backing up databases
  such as MySQL/PostgreSQL/SQLite and Files/Folders. All backups can be transferred to Amazon S3, Rackspace Cloud Files,
  any remote server you have access to (using either SCP, SFTP or regular FTP), or a Local server. Backup handles
  Compression, Archiving, Encryption (OpenSSL or GPG), Backup Cleaning (Cycling) and supports Email Notifications.'
  
  ##
  # Author specifications
  gem.authors  = ['Michael van Rooijen']
  gem.email    = 'meskyanichi@gmail.com'
  gem.homepage = 'http://github.com/meskyanichi/backup'
  
  ##
  # Files to be compiled
  gem.files = ['README.md', 'CHANGELOG', 'LICENSE', 'VERSION'] +
              Dir['lib/**/*'] + Dir['bin/*'] + Dir['generators/**/*'] + Dir['setup/*']
  
  ##
  # Load Path
  gem.require_path = 'lib'
  
  ##
  # Executables
  gem.executables = ['backup']
  
  ##
  # Dependencies
  gem.add_dependency('fog',           ["~> 0.3.5"])
  gem.add_dependency('json_pure',     ["~> 1.4.6"])
  gem.add_dependency('net-ssh',       [">= 2.0.15"])
  gem.add_dependency('net-scp',       [">= 1.0.2"])
  gem.add_dependency('net-sftp',      [">= 2.0.4"])
  gem.add_dependency('activerecord',  [">= 2.3.5"])
  gem.add_dependency('sqlite3-ruby',  [">= 1.2.5"])
  gem.add_dependency('hirb',          [">= 0.2.9"])
  gem.add_dependency('pony',          [">= 0.5"])
  gem.add_dependency('cloudfiles',    [">= 1.4.7"])
end<|MERGE_RESOLUTION|>--- conflicted
+++ resolved
@@ -5,11 +5,7 @@
   ##
   # Gem Specifications
   gem.name        = 'backup'
-<<<<<<< HEAD
   gem.version     = '2.4.0'
-=======
-  gem.version     = '2.3.3.1'
->>>>>>> c54fd3f2
   gem.date        = Date.today.to_s
   gem.summary     = 'Backup is a Ruby Gem that simplifies making backups for databases, files and folders.'
   gem.description = 'Backup is a Ruby Gem written for Unix and Ruby on Rails (2 and 3) environments. It can be used both with
